--- conflicted
+++ resolved
@@ -31,36 +31,9 @@
 import org.littleshoot.proxy.ProxyAuthenticator;
 import org.littleshoot.proxy.SslEngineSource;
 import org.littleshoot.proxy.TransportProtocol;
-<<<<<<< HEAD
-import org.littleshoot.proxy.UnknownTransportProtocolError;
-import org.slf4j.Logger;
-import org.slf4j.LoggerFactory;
-
-import javax.net.ssl.SSLEngine;
-import java.io.File;
-import java.io.FileInputStream;
-import java.io.IOException;
-import java.io.InputStream;
-import java.lang.Thread.UncaughtExceptionHandler;
-import java.net.InetSocketAddress;
-import java.nio.channels.spi.SelectorProvider;
-import java.util.ArrayList;
-import java.util.Collection;
-import java.util.HashMap;
-import java.util.Iterator;
-import java.util.List;
-import java.util.Map;
-import java.util.Properties;
-import java.util.concurrent.ConcurrentLinkedQueue;
-import java.util.concurrent.ThreadFactory;
-import java.util.concurrent.TimeUnit;
-
-import static org.littleshoot.proxy.TransportProtocol.TCP;
-=======
 import org.littleshoot.proxy.UnknownTransportProtocolException;
 import org.slf4j.Logger;
 import org.slf4j.LoggerFactory;
->>>>>>> 47611ba9
 
 import javax.net.ssl.SSLEngine;
 import java.io.File;
@@ -68,7 +41,6 @@
 import java.io.IOException;
 import java.io.InputStream;
 import java.net.InetSocketAddress;
-import java.net.UnknownHostException;
 import java.util.Collection;
 import java.util.Properties;
 import java.util.concurrent.ConcurrentLinkedQueue;
@@ -104,15 +76,11 @@
      */
     private static final long TRAFFIC_SHAPING_CHECK_INTERVAL_MS = 250L;
 
-<<<<<<< HEAD
     /**
      * The proxy alias to use in the Via header if no explicit proxy alias is specified and the hostname of the local
      * machine cannot be resolved.
      */
     private static final String FALLBACK_PROXY_ALIAS = "littleproxy";
-=======
-    private static final Logger LOG = LoggerFactory.getLogger(DefaultHttpProxyServer.class);
->>>>>>> 47611ba9
 
     /**
      * Our {@link ServerGroup}. Multiple proxy servers can share the same
@@ -144,15 +112,14 @@
     private volatile GlobalTrafficShapingHandler globalTrafficShapingHandler;
 
     /**
-<<<<<<< HEAD
      * The alias or pseudonym for this proxy, used when adding the Via header.
      */
     private final String proxyAlias;
-=======
+
+    /**
      * True when the proxy has already been stopped by calling {@link #stop()} or {@link #abort()}.
      */
     private final AtomicBoolean stopped = new AtomicBoolean(false);
->>>>>>> 47611ba9
 
     /**
      * Track all ActivityTrackers for tracking proxying activity.
@@ -257,7 +224,6 @@
      *            write throttle bandwidth
      */
     private DefaultHttpProxyServer(ServerGroup serverGroup,
-<<<<<<< HEAD
             TransportProtocol transportProtocol,
             InetSocketAddress requestedAddress,
             SslEngineSource sslEngineSource,
@@ -275,24 +241,6 @@
             long writeThrottleBytesPerSecond,
             InetSocketAddress localAddress,
             String proxyAlias) {
-=======
-                                   TransportProtocol transportProtocol,
-                                   InetSocketAddress requestedAddress,
-                                   SslEngineSource sslEngineSource,
-                                   boolean authenticateSslClients,
-                                   ProxyAuthenticator proxyAuthenticator,
-                                   ChainedProxyManager chainProxyManager,
-                                   MitmManager mitmManager,
-                                   HttpFiltersSource filtersSource,
-                                   boolean transparent,
-                                   int idleConnectionTimeout,
-                                   Collection<ActivityTracker> activityTrackers,
-                                   int connectTimeout,
-                                   HostResolver serverResolver,
-                                   long readThrottleBytesPerSecond,
-                                   long writeThrottleBytesPerSecond,
-                                   InetSocketAddress localAddress) {
->>>>>>> 47611ba9
         this.serverGroup = serverGroup;
         this.transportProtocol = transportProtocol;
         this.requestedAddress = requestedAddress;
@@ -402,7 +350,6 @@
                 transportProtocol,
                 new InetSocketAddress(requestedAddress.getAddress(),
                         requestedAddress.getPort() == 0 ? 0 : requestedAddress.getPort() + 1),
-<<<<<<< HEAD
                     sslEngineSource,
                     authenticateSslClients,
                     proxyAuthenticator,
@@ -418,22 +365,6 @@
                     globalTrafficShapingHandler != null ? globalTrafficShapingHandler.getWriteLimit() : 0,
                     localAddress,
                     proxyAlias);
-=======
-                sslEngineSource,
-                authenticateSslClients,
-                proxyAuthenticator,
-                chainProxyManager,
-                mitmManager,
-                filtersSource,
-                transparent,
-                idleConnectionTimeout,
-                activityTrackers,
-                connectTimeout,
-                serverResolver,
-                globalTrafficShapingHandler != null ? globalTrafficShapingHandler.getReadLimit() : 0,
-                globalTrafficShapingHandler != null ? globalTrafficShapingHandler.getWriteLimit() : 0,
-                localAddress);
->>>>>>> 47611ba9
     }
 
     @Override
@@ -610,219 +541,13 @@
         return activityTrackers;
     }
 
-<<<<<<< HEAD
-    protected EventLoopGroup getProxyToServerWorkerFor(
-            TransportProtocol transportProtocol) {
-        synchronized (serverGroup) {
-            serverGroup.ensureProtocol(transportProtocol);
-            return serverGroup.proxyToServerWorkerPools.get(transportProtocol);
-        }
-    }
-
     public String getProxyAlias() {
         return proxyAlias;
     }
 
-    /**
-     * Represents a group of servers that share thread pools.
-     */
-    private static class ServerGroup {
-        private static final int INCOMING_ACCEPTOR_THREADS = 2;
-        private static final int INCOMING_WORKER_THREADS = 8;
-        private static final int OUTGOING_WORKER_THREADS = 8;
-
-        /**
-         * A name for this ServerGroup to use in naming threads.
-         */
-        private final String name;
-
-        /**
-         * Keep track of all channels for later shutdown.
-         */
-        private final ChannelGroup allChannels = new DefaultChannelGroup(
-                "HTTP-Proxy-Server", GlobalEventExecutor.INSTANCE);
-
-        /**
-         * These {@link EventLoopGroup}s accept incoming connections to the
-         * proxies. A different EventLoopGroup is used for each
-         * TransportProtocol, since these have to be configured differently.
-         * 
-         * Thread safety: Only accessed while synchronized on the server group.
-         */
-        private final Map<TransportProtocol, EventLoopGroup> clientToProxyBossPools = new HashMap<TransportProtocol, EventLoopGroup>();
-
-        /**
-         * These {@link EventLoopGroup}s process incoming requests to the
-         * proxies. A different EventLoopGroup is used for each
-         * TransportProtocol, since these have to be configured differently.
-         * 
-         * Thread safety: Only accessed while synchronized on the server group.
-         * *
-         */
-        private final Map<TransportProtocol, EventLoopGroup> clientToProxyWorkerPools = new HashMap<TransportProtocol, EventLoopGroup>();
-
-        /**
-         * These {@link EventLoopGroup}s are used for making outgoing
-         * connections to servers. A different EventLoopGroup is used for each
-         * TransportProtocol, since these have to be configured differently.
-         */
-        private final Map<TransportProtocol, EventLoopGroup> proxyToServerWorkerPools = new HashMap<TransportProtocol, EventLoopGroup>();
-
-        private volatile boolean stopped = false;
-
-        /**
-         * JVM shutdown hook to stop this server group. Declared as a class-level variable to allow removing the shutdown hook when the
-         * server is stopped normally.
-         */
-        private final Thread serverGroupShutdownHook = new Thread(new Runnable() {
-            @Override
-            public void run() {
-                stop(false);
-            }
-        });
-
-        private ServerGroup(String name) {
-            this.name = name;
-
-            Thread.setDefaultUncaughtExceptionHandler(new UncaughtExceptionHandler() {
-                public void uncaughtException(final Thread t, final Throwable e) {
-                    LOG.error("Uncaught throwable", e);
-                }
-            });
-
-            Runtime.getRuntime().addShutdownHook(serverGroupShutdownHook);
-        }
-
-        public synchronized void ensureProtocol(
-                TransportProtocol transportProtocol) {
-            if (!clientToProxyWorkerPools.containsKey(transportProtocol)) {
-                initializeTransport(transportProtocol);
-            }
-        }
-
-        private void initializeTransport(TransportProtocol transportProtocol) {
-            SelectorProvider selectorProvider = null;
-            switch (transportProtocol) {
-            case TCP:
-                selectorProvider = SelectorProvider.provider();
-                break;
-            case UDT:
-                selectorProvider = NioUdtProvider.BYTE_PROVIDER;
-                break;
-            default:
-                throw new UnknownTransportProtocolError(transportProtocol);
-            }
-
-            NioEventLoopGroup inboundAcceptorGroup = new NioEventLoopGroup(
-                    INCOMING_ACCEPTOR_THREADS,
-                    new CategorizedThreadFactory("ClientToProxyAcceptor"),
-                    selectorProvider);
-            NioEventLoopGroup inboundWorkerGroup = new NioEventLoopGroup(
-                    INCOMING_WORKER_THREADS,
-                    new CategorizedThreadFactory("ClientToProxyWorker"),
-                    selectorProvider);
-            inboundWorkerGroup.setIoRatio(90);
-            NioEventLoopGroup outboundWorkerGroup = new NioEventLoopGroup(
-                    OUTGOING_WORKER_THREADS,
-                    new CategorizedThreadFactory("ProxyToServerWorker"),
-                    selectorProvider);
-            outboundWorkerGroup.setIoRatio(90);
-            this.clientToProxyBossPools.put(transportProtocol,
-                    inboundAcceptorGroup);
-            this.clientToProxyWorkerPools.put(transportProtocol,
-                    inboundWorkerGroup);
-            this.proxyToServerWorkerPools.put(transportProtocol,
-                    outboundWorkerGroup);
-        }
-
-        synchronized private void stop(boolean graceful) {
-            if (graceful) {
-                LOG.info("Shutting down proxy gracefully");
-            } else {
-                LOG.info("Shutting down proxy immediately (non-graceful)");
-            }
-
-            if (stopped) {
-                LOG.info("Already stopped");
-                return;
-            }
-
-            LOG.info("Closing all channels...");
-
-            final ChannelGroupFuture future = allChannels.close();
-
-            // if this is a graceful shutdown, log any channel closing failures. if this isn't a graceful shutdown, ignore them.
-            if (graceful) {
-                future.awaitUninterruptibly(10 * 1000);
-
-                if (!future.isSuccess()) {
-                    final Iterator<ChannelFuture> iter = future.iterator();
-                    while (iter.hasNext()) {
-                        final ChannelFuture cf = iter.next();
-                        if (!cf.isSuccess()) {
-                            LOG.info(
-                                    "Unable to close channel.  Cause of failure for {} is {}",
-                                    cf.channel(),
-                                    cf.cause());
-                        }
-                    }
-                }
-            }
-
-            LOG.info("Shutting down event loops");
-            List<EventLoopGroup> allEventLoopGroups = new ArrayList<EventLoopGroup>();
-            allEventLoopGroups.addAll(clientToProxyBossPools.values());
-            allEventLoopGroups.addAll(clientToProxyWorkerPools.values());
-            allEventLoopGroups.addAll(proxyToServerWorkerPools.values());
-            for (EventLoopGroup group : allEventLoopGroups) {
-                if (graceful) {
-                    group.shutdownGracefully();
-                } else {
-                    group.shutdownGracefully(0, 0, TimeUnit.SECONDS);
-                }
-            }
-
-            if (graceful) {
-                for (EventLoopGroup group : allEventLoopGroups) {
-                    try {
-                        group.awaitTermination(60, TimeUnit.SECONDS);
-                    } catch (InterruptedException ie) {
-                        LOG.warn("Interrupted while shutting down event loop");
-                    }
-                }
-            }
-
-            // remove the shutdown hook that was added when the server group was started, since it has now been stopped
-            try {
-                Runtime.getRuntime().removeShutdownHook(serverGroupShutdownHook);
-            } catch (IllegalStateException e) {
-                // ignore -- IllegalStateException means the VM is already shutting down
-            }
-
-            stopped = true;
-
-            LOG.info("Done shutting down proxy");
-        }
-
-        private class CategorizedThreadFactory implements ThreadFactory {
-            private String category;
-            private int num = 0;
-
-            public CategorizedThreadFactory(String category) {
-                super();
-                this.category = category;
-            }
-
-            public Thread newThread(final Runnable r) {
-                final Thread t = new Thread(r,
-                        name + "-" + category + "-" + num++);
-                return t;
-            }
-        }
-=======
+
     protected EventLoopGroup getProxyToServerWorkerFor(TransportProtocol transportProtocol) {
         return serverGroup.getProxyToServerWorkerPoolForTransport(transportProtocol);
->>>>>>> 47611ba9
     }
 
     // TODO: refactor bootstrap into a separate class
@@ -847,13 +572,10 @@
         private long readThrottleBytesPerSecond;
         private long writeThrottleBytesPerSecond;
         private InetSocketAddress localAddress;
-<<<<<<< HEAD
         private String proxyAlias;
-=======
         private int clientToProxyAcceptorThreads = ServerGroup.DEFAULT_INCOMING_ACCEPTOR_THREADS;
         private int clientToProxyWorkerThreads = ServerGroup.DEFAULT_INCOMING_WORKER_THREADS;
         private int proxyToServerWorkerThreads = ServerGroup.DEFAULT_OUTGOING_WORKER_THREADS;
->>>>>>> 47611ba9
 
         private DefaultHttpProxyServerBootstrap() {
         }
@@ -873,14 +595,9 @@
                 int connectTimeout, HostResolver serverResolver,
                 long readThrottleBytesPerSecond,
                 long  writeThrottleBytesPerSecond,
-<<<<<<< HEAD
                 InetSocketAddress localAddress,
                 String proxyAlias) {
-            this.original = original;
-=======
-                InetSocketAddress localAddress) {
             this.serverGroup = serverGroup;
->>>>>>> 47611ba9
             this.transportProtocol = transportProtocol;
             this.requestedAddress = requestedAddress;
             this.port = requestedAddress.getPort();
